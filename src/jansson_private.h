/*
 * Copyright (c) 2009, 2010 Petri Lehtinen <petri@digip.org>
 *
 * Jansson is free software; you can redistribute it and/or modify
 * it under the terms of the MIT license. See LICENSE for details.
 */

#ifndef JANSSON_PRIVATE_H
#define JANSSON_PRIVATE_H

#include <stddef.h>
#include "jansson.h"
#include "hashtable.h"

#define container_of(ptr_, type_, member_)  \
    ((type_ *)((char *)ptr_ - offsetof(type_, member_)))

typedef struct {
    json_t json;
    hashtable_t hashtable;
    size_t serial;
    int visited;
} json_object_t;

typedef struct {
    json_t json;
    size_t size;
    size_t entries;
    json_t **table;
    int visited;
} json_array_t;

typedef struct {
    json_t json;
    char *value;
} json_string_t;

typedef struct {
    json_t json;
    double value;
} json_real_t;

typedef struct {
    json_t json;
    json_int_t value;
} json_integer_t;

#define json_to_object(json_)  container_of(json_, json_object_t, json)
#define json_to_array(json_)   container_of(json_, json_array_t, json)
#define json_to_string(json_)  container_of(json_, json_string_t, json)
#define json_to_real(json_)   container_of(json_, json_real_t, json)
#define json_to_integer(json_) container_of(json_, json_integer_t, json)

typedef struct {
<<<<<<< HEAD
    size_t serial;
    char key[];
=======
    unsigned long serial;
    char key[1];
>>>>>>> 145032a5
} object_key_t;

const object_key_t *jsonp_object_iter_fullkey(void *iter);

#endif<|MERGE_RESOLUTION|>--- conflicted
+++ resolved
@@ -52,13 +52,8 @@
 #define json_to_integer(json_) container_of(json_, json_integer_t, json)
 
 typedef struct {
-<<<<<<< HEAD
     size_t serial;
-    char key[];
-=======
-    unsigned long serial;
     char key[1];
->>>>>>> 145032a5
 } object_key_t;
 
 const object_key_t *jsonp_object_iter_fullkey(void *iter);
